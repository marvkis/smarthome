--- conflicted
+++ resolved
@@ -17,12 +17,12 @@
  * 
  * @author Dennis Nobel - Initial contribution
  * @author Oliver Libutzki - Added possibility to define UIDs with variable amount of segments
-<<<<<<< HEAD
  * @author Jochen Hiller - Bugfix 455434: added default constructor, object is now mutable
  */
 public abstract class UID {
 
-    private static final String SEPARATOR = ":";
+    public static final String SEGMENT_PATTERN = "[A-Za-z0-9_-]*";
+    public static final String SEPARATOR = ":";
     private String[] segments;
 
     /**
@@ -32,14 +32,6 @@
     UID() {
         this.segments = null;
     }
-=======
- */
-public abstract class UID {
-
-    public static final String SEGMENT_PATTERN = "[A-Za-z0-9_-]*";
-    public static final String SEPARATOR = ":";
-    private final String[] segments;
->>>>>>> a3f9495a
 
     /**
      * Parses a UID for a given string. The UID must be in the format
