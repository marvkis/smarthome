/**
 * Copyright (c) 2014-2015 openHAB UG (haftungsbeschraenkt) and others.
 * All rights reserved. This program and the accompanying materials
 * are made available under the terms of the Eclipse Public License v1.0
 * which accompanies this distribution, and is available at
 * http://www.eclipse.org/legal/epl-v10.html
 */
package org.eclipse.smarthome.io.rest.core.thing;

import java.io.IOException;
import java.util.Collection;
import java.util.LinkedHashSet;
import java.util.Map;
import java.util.Set;

import javax.ws.rs.Consumes;
import javax.ws.rs.DELETE;
import javax.ws.rs.DefaultValue;
import javax.ws.rs.GET;
import javax.ws.rs.HeaderParam;
import javax.ws.rs.POST;
import javax.ws.rs.PUT;
import javax.ws.rs.Path;
import javax.ws.rs.PathParam;
import javax.ws.rs.Produces;
import javax.ws.rs.QueryParam;
import javax.ws.rs.core.Context;
import javax.ws.rs.core.HttpHeaders;
import javax.ws.rs.core.MediaType;
import javax.ws.rs.core.Response;
import javax.ws.rs.core.Response.Status;
import javax.ws.rs.core.UriInfo;

import org.eclipse.smarthome.config.core.Configuration;
import org.eclipse.smarthome.config.core.status.ConfigStatusInfo;
import org.eclipse.smarthome.config.core.status.ConfigStatusService;
import org.eclipse.smarthome.config.core.validation.ConfigValidationException;
import org.eclipse.smarthome.core.items.GenericItem;
import org.eclipse.smarthome.core.items.ItemFactory;
import org.eclipse.smarthome.core.items.ItemNotFoundException;
import org.eclipse.smarthome.core.items.ItemRegistry;
import org.eclipse.smarthome.core.items.ManagedItemProvider;
import org.eclipse.smarthome.core.thing.Channel;
import org.eclipse.smarthome.core.thing.ChannelUID;
import org.eclipse.smarthome.core.thing.ManagedThingProvider;
import org.eclipse.smarthome.core.thing.Thing;
import org.eclipse.smarthome.core.thing.ThingRegistry;
import org.eclipse.smarthome.core.thing.ThingUID;
import org.eclipse.smarthome.core.thing.dto.ThingDTO;
import org.eclipse.smarthome.core.thing.link.ItemChannelLink;
import org.eclipse.smarthome.core.thing.link.ItemChannelLinkRegistry;
import org.eclipse.smarthome.core.thing.link.ManagedItemChannelLinkProvider;
import org.eclipse.smarthome.io.rest.ConfigUtil;
import org.eclipse.smarthome.io.rest.LocaleUtil;
import org.eclipse.smarthome.io.rest.RESTResource;
import org.eclipse.smarthome.io.rest.core.internal.JSONResponse;
import org.slf4j.Logger;
import org.slf4j.LoggerFactory;

import io.swagger.annotations.Api;
import io.swagger.annotations.ApiOperation;
import io.swagger.annotations.ApiParam;
import io.swagger.annotations.ApiResponse;
import io.swagger.annotations.ApiResponses;

/**
 * This class acts as a REST resource for things and is registered with the
 * Jersey servlet.
 *
 * @author Dennis Nobel - Initial contribution
 * @author Kai Kreuzer - refactored for using the OSGi JAX-RS connector
 * @author Thomas Höfer - added validation of configuration
 * @author Yordan Zhelev - Added Swagger annotations
 * @author Jörg Plewe - refactoring, error handling
 */
@Path(ThingResource.PATH_THINGS)
@Api
public class ThingResource implements RESTResource {

    private final Logger logger = LoggerFactory.getLogger(ThingResource.class);

    /** The URI path to this resource */
    public static final String PATH_THINGS = "things";

    private ItemChannelLinkRegistry itemChannelLinkRegistry;
    private ItemFactory itemFactory;
    private ItemRegistry itemRegistry;
    private ManagedItemChannelLinkProvider managedItemChannelLinkProvider;
    private ManagedItemProvider managedItemProvider;
    private ManagedThingProvider managedThingProvider;
    private ThingRegistry thingRegistry;
    private ConfigStatusService configStatusService;

    @Context
    private UriInfo uriInfo;

    /**
     * create a new Thing
     * 
     * @param thingBean
     * @return Response holding the newly created Thing or error information
     */
    @POST
    @Consumes(MediaType.APPLICATION_JSON)
    @ApiOperation(value = "Adds a new thing to the registry.")
    @ApiResponses(value = { @ApiResponse(code = 200, message = "OK"),
            @ApiResponse(code = 400, message = "No binding can create the thing.") })
    public Response create(@ApiParam(value = "thing data", required = true) ThingDTO thingBean) {

        ThingUID thingUIDObject = new ThingUID(thingBean.UID);
        ThingUID bridgeUID = null;

        if (thingBean.bridgeUID != null) {
            bridgeUID = new ThingUID(thingBean.bridgeUID);
        }

        // turn the ThingDTO's configuration into a Configuration
        Configuration configuration = getConfiguration(thingBean);

        Status status;
        Thing thing = thingRegistry.get(thingUIDObject);

        // does the Thing already exist?
        if (null == thing) {
            // if not, create new Thing
            thing = managedThingProvider.createThing(thingUIDObject.getThingTypeUID(), thingUIDObject, bridgeUID,
                    configuration);
            status = Status.CREATED;
        } else {
            // if so, report a conflict
            status = Status.CONFLICT;
        }

        return getThingResponse(status, thing, "Thing " + thingUIDObject.toString() + " already exists!");
    }

    @GET
    @Produces(MediaType.APPLICATION_JSON)
    @ApiOperation(value = "Get all available things.", response = EnrichedThingDTO.class, responseContainer = "Set")
    @ApiResponses(value = { @ApiResponse(code = 200, message = "OK") })
    public Response getAll() {
        Collection<Thing> things = thingRegistry.getAll();
        Set<EnrichedThingDTO> thingBeans = convertToListBean(things);
        return Response.ok(thingBeans).build();
    }

    @GET
    @Path("/{thingUID}")
    @Produces(MediaType.APPLICATION_JSON)
    @ApiOperation(value = "Gets thing by UID.")
    @ApiResponses(value = { @ApiResponse(code = 200, message = "OK"),
            @ApiResponse(code = 404, message = "Thing with provided thingUID does not exist.") })
    public Response getByUID(@PathParam("thingUID") @ApiParam(value = "thingUID") String thingUID) {
        Thing thing = thingRegistry.get((new ThingUID(thingUID)));

        // return Thing data if it does exist
        if (thing != null) {
            return getThingResponse(Status.OK, thing, null);
        } else {
            return getThingNotFoundResponse(thingUID);
        }
    }

    /**
     * link a Channel of a Thing to an Item
     * 
     * @param thingUID
     * @param channelId
     * @param itemName
     * @return Response with status/error information
     */
    @POST
    @Path("/{thingUID}/channels/{channelId}/link")
    @Consumes(MediaType.TEXT_PLAIN)
    @ApiOperation(value = "Links item to a channel. Creates item if such does not exist yet.")
    @ApiResponses(value = { @ApiResponse(code = 200, message = "OK"),
            @ApiResponse(code = 404, message = "Thing not found or channel not found") })
    public Response link(@PathParam("thingUID") @ApiParam(value = "thingUID") String thingUID,
            @PathParam("channelId") @ApiParam(value = "channelId") String channelId,
            @ApiParam(value = "item name") String itemName) {

        Thing thing = thingRegistry.get(new ThingUID(thingUID));
        if (thing == null) {
            logger.warn("Received HTTP POST request at '{}' for the unknown thing '{}'.", uriInfo.getPath(), thingUID);
            return getThingNotFoundResponse(thingUID);
        }

        Channel channel = findChannel(channelId, thing);
        if (channel == null) {
            logger.info("Received HTTP POST request at '{}' for the unknown channel '{}' of the thing '{}'",
                    uriInfo.getPath(), channel, thingUID);
            String message = "Channel " + channelId + " for Thing " + thingUID + " does not exist!";
            return JSONResponse.createResponse(Status.NOT_FOUND, null, message);
        }

        try {
            itemRegistry.getItem(itemName);
        } catch (ItemNotFoundException ex) {
            GenericItem item = itemFactory.createItem(channel.getAcceptedItemType(), itemName);
            managedItemProvider.add(item);
        }

        ChannelUID channelUID = new ChannelUID(new ThingUID(thingUID), channelId);

        unlinkChannelIfAlreadyLinked(channelUID);

        managedItemChannelLinkProvider.add(new ItemChannelLink(itemName, channelUID));

        return Response.ok().build();
    }

    /**
     * Delete a Thing, if possible.
     * Thing deletion might be impossible if the Thing is not managed, will return CONFLICT.
     * Thing deletion might happen delayed, will return ACCEPTED.
     * 
     * @param thingUID
     * @param force
     * @return Response with status/error information
     */
    @DELETE
    @Path("/{thingUID}")
    @ApiOperation(value = "Removes a thing from the registry. Set \'force\' to __true__ if you want the thing te be removed immediately.")
    @ApiResponses(value = { @ApiResponse(code = 200, message = "OK"),
            @ApiResponse(code = 404, message = "Thing not found.") })
    public Response remove(@PathParam("thingUID") @ApiParam(value = "thingUID") String thingUID,
            @DefaultValue("false") @QueryParam("force") @ApiParam(value = "force") boolean force) {

        ThingUID thingUIDObject = new ThingUID(thingUID);

        // check whether thing exists and throw 404 if not
        Thing thing = thingRegistry.get(thingUIDObject);
        if (thing == null) {
            logger.info("Received HTTP DELETE request for update at '{}' for the unknown thing '{}'.",
                    uriInfo.getPath(), thingUID);
            return getThingNotFoundResponse(thingUID);
        }

        // ask whether the Thing exists as a managed thing, so it can get updated, 409 otherwise
        Thing managed = managedThingProvider.get(thingUIDObject);
        if (null == managed) {
            logger.info("Received HTTP DELETE request for update at '{}' for an unmanaged thing '{}'.",
                    uriInfo.getPath(), thingUID);
            return getThingResponse(Status.CONFLICT, thing,
                    "Cannot delete Thing " + thingUID + ". Maybe it is not managed.");
        }

        // only move on if Thing is known to be managed, so it can get updated
        if (force) {
            if (null == thingRegistry.forceRemove(thingUIDObject)) {
                return getThingResponse(Status.INTERNAL_SERVER_ERROR, thing,
                        "Cannot delete Thing " + thingUID + " for unknown reasons.");
            }
        } else {
            if (null != thingRegistry.remove(thingUIDObject)) {
                return getThingResponse(Status.ACCEPTED, thing, null);
            }
        }

        return Response.ok().build();
    }

    /**
     * Unlink a Channel of a Thing from an Item.
     * 
     * @param thingUID
     * @param channelId
     * @param itemName
     * @return Response with status/error information
     */
    @DELETE
    @Path("/{thingUID}/channels/{channelId}/link")
    @ApiOperation(value = "Unlinks item from a channel.")
    @ApiResponses(value = { @ApiResponse(code = 200, message = "OK") })
    public Response unlink(@PathParam("thingUID") @ApiParam(value = "thingUID") String thingUID,
            @PathParam("channelId") @ApiParam(value = "channelId") String channelId,
            @ApiParam(value = "channelId") String itemName) {

        ChannelUID channelUID = new ChannelUID(new ThingUID(thingUID), channelId);

        if (itemChannelLinkRegistry.isLinked(itemName, channelUID)) {
            managedItemChannelLinkProvider.remove(new ItemChannelLink(itemName, channelUID).getID());
        }

        return Response.ok().build();
    }

    /**
     * Update Thing.
     * 
     * @param thingUID
     * @param thingBean
     * @return Response with the updated Thing or error information
     * @throws IOException
     */
    @PUT
    @Path("/{thingUID}")
    @Consumes(MediaType.APPLICATION_JSON)
    @ApiOperation(value = "Updates a thing.")
    @ApiResponses(value = { @ApiResponse(code = 200, message = "OK"),
            @ApiResponse(code = 404, message = "Thing not found") })
    public Response update(@PathParam("thingUID") @ApiParam(value = "thingUID") String thingUID,
            @ApiParam(value = "thing", required = true) ThingDTO thingBean) throws IOException {

        ThingUID thingUIDObject = new ThingUID(thingUID);
        ThingUID bridgeUID = null;

        if (thingBean.bridgeUID != null) {
            bridgeUID = new ThingUID(thingBean.bridgeUID);
        }

        // ask whether the Thing exists at all, 404 otherwise
        Thing thing = thingRegistry.get(thingUIDObject);
        if (null == thing) {
            logger.info("Received HTTP PUT request for update at '{}' for the unknown thing '{}'.", uriInfo.getPath(),
                    thingUID);
            return getThingNotFoundResponse(thingUID);
        }

        // ask whether the Thing exists as a managed thing, so it can get updated, 409 otherwise
        Thing managed = managedThingProvider.get(thingUIDObject);
        if (null == managed) {
            logger.info("Received HTTP PUT request for update at '{}' for an unmanaged thing '{}'.", uriInfo.getPath(),
                    thingUID);
            return getThingResponse(Status.CONFLICT, thing,
                    "Cannot update Thing " + thingUID + ". Maybe it is not managed.");
        }

        // only process if Thing is known to be managed, so it can get updated
        thing.setBridgeUID(bridgeUID);
        updateConfiguration(thing, getConfiguration(thingBean));

        // update, returns null in case Thing cannot be found
        Thing oldthing = managedThingProvider.update(thing);
        if (null == oldthing) {
            return getThingNotFoundResponse(thingUID);
        }

        // everything went well
        return getThingResponse(Status.OK, thing, null);
    }

    /**
     * Updates Thing configuration.
     * 
     * @param thingUID
     * @param configurationParameters
     * @return Response with the updated Thing or error information
     * @throws IOException
     */
    @PUT
    @Path("/{thingUID}/config")
    @Consumes(MediaType.APPLICATION_JSON)
    @ApiOperation(value = "Updates thing's configuration.")
    @ApiResponses(value = { @ApiResponse(code = 200, message = "OK"),
            @ApiResponse(code = 404, message = "Thing not found") })
    public Response updateConfiguration(@HeaderParam(HttpHeaders.ACCEPT_LANGUAGE) String language,
            @PathParam("thingUID") @ApiParam(value = "thing") String thingUID,
            @ApiParam(value = "configuration parameters") Map<String, Object> configurationParameters)
                    throws IOException {

        ThingUID thingUIDObject = new ThingUID(thingUID);

        // ask whether the Thing exists at all, 404 otherwise
        Thing thing = thingRegistry.get(thingUIDObject);
        if (null == thing) {
            logger.info("Received HTTP PUT request for update configuration at '{}' for the unknown thing '{}'.",
                    uriInfo.getPath(), thingUID);
            return getThingNotFoundResponse(thingUID);
        }

        // ask whether the Thing exists as a managed thing, so it can get updated, 409 otherwise
        Thing managed = managedThingProvider.get(thingUIDObject);
        if (null == managed) {
            logger.info("Received HTTP PUT request for update configuration at '{}' for an unmanaged thing '{}'.",
                    uriInfo.getPath(), thingUID);
            return getThingResponse(Status.CONFLICT, thing,
                    "Cannot update Thing " + thingUID + ". Maybe it is not managed.");
        }

        // only move on if Thing is known to be managed, so it can get updated
        try {
<<<<<<< HEAD
            thingRegistry.updateConfiguration(new ThingUID(thingUID),
                    ConfigUtil.normalizeTypes(configurationParameters));
=======
            thingRegistry.updateConfiguration(thingUIDObject, convertDoublesToBigDecimal(configurationParameters));
>>>>>>> 91e5bc73
        } catch (ConfigValidationException ex) {
            logger.debug("Config description validation exception occured for thingUID " + thingUID,
                    ex.getValidationMessages());
            return Response.status(Status.BAD_REQUEST).entity(ex.getValidationMessages(LocaleUtil.getLocale(language)))
                    .build();
        } catch (IllegalArgumentException ex) {
            logger.info("Received HTTP PUT request for update config at '{}' for the unknown thing '{}'.",
                    uriInfo.getPath(), thingUID);
            return getThingNotFoundResponse(thingUID);
        }

        return getThingResponse(Status.OK, thing, null);
    }

    @GET
    @Path("/{thingUID}/config/status")
    public Response getConfigStatus(@HeaderParam(HttpHeaders.ACCEPT_LANGUAGE) String language,
            @PathParam("thingUID") String thingUID) throws IOException {
        ConfigStatusInfo info = configStatusService.getConfigStatus(thingUID, LocaleUtil.getLocale(language));
        if (info != null) {
            return Response.ok().entity(info.getConfigStatusMessages()).build();
        }
        return Response.status(Status.NOT_FOUND).build();
    }

    /**
     * helper: Response to be sent to client if a Thing cannot be found
     * 
     * @param thingUID
     * @return Response configured for NOT_FOUND
     */
    private static Response getThingNotFoundResponse(String thingUID) {
        String message = "Thing " + thingUID + " does not exist!";
        return JSONResponse.createResponse(Status.NOT_FOUND, null, message);
    }

    /**
     * helper: create a Response holding a Thing and/or error information.
     * 
     * @param status
     * @param thing
     * @param errormessage
     * @return Response
     */
    private Response getThingResponse(Status status, Thing thing, String errormessage) {
        Object entity = null != thing ? EnrichedThingDTOMapper.map(thing, uriInfo.getBaseUri()) : null;
        return JSONResponse.createResponse(status, entity, errormessage);
    }

    protected void setItemChannelLinkRegistry(ItemChannelLinkRegistry itemChannelLinkRegistry) {
        this.itemChannelLinkRegistry = itemChannelLinkRegistry;
    }

    protected void setItemFactory(ItemFactory itemFactory) {
        this.itemFactory = itemFactory;
    }

    protected void setItemRegistry(ItemRegistry itemRegistry) {
        this.itemRegistry = itemRegistry;
    }

    protected void setManagedItemChannelLinkProvider(ManagedItemChannelLinkProvider managedItemChannelLinkProvider) {
        this.managedItemChannelLinkProvider = managedItemChannelLinkProvider;
    }

    protected void setManagedItemProvider(ManagedItemProvider managedItemProvider) {
        this.managedItemProvider = managedItemProvider;
    }

    protected void setManagedThingProvider(ManagedThingProvider managedThingProvider) {
        this.managedThingProvider = managedThingProvider;
    }

    protected void setThingRegistry(ThingRegistry thingRegistry) {
        this.thingRegistry = thingRegistry;
    }

    protected void unsetItemChannelLinkRegistry(ItemChannelLinkRegistry itemChannelLinkRegistry) {
        this.itemChannelLinkRegistry = null;
    }

    protected void unsetItemFactory(ItemFactory itemFactory) {
        this.itemFactory = null;
    }

    protected void unsetItemRegistry(ItemRegistry itemRegistry) {
        this.itemRegistry = null;
    }

    protected void unsetManagedItemChannelLinkProvider(ManagedItemChannelLinkProvider managedItemChannelLinkProvider) {
        this.managedItemChannelLinkProvider = null;
    }

    protected void unsetManagedItemProvider(ManagedItemProvider managedItemProvider) {
        this.managedItemProvider = null;
    }

    protected void unsetManagedThingProvider(ManagedThingProvider managedThingProvider) {
        this.managedThingProvider = null;
    }

    protected void unsetThingRegistry(ThingRegistry thingRegistry) {
        this.thingRegistry = null;
    }

    protected void setConfigStatusService(ConfigStatusService configStatusService) {
        this.configStatusService = configStatusService;
    }

    protected void unsetConfigStatusService(ConfigStatusService configStatusService) {
        this.configStatusService = null;
    }

    private Set<EnrichedThingDTO> convertToListBean(Collection<Thing> things) {
        Set<EnrichedThingDTO> thingBeans = new LinkedHashSet<>();
        for (Thing thing : things) {
            EnrichedThingDTO thingBean = EnrichedThingDTOMapper.map(thing, uriInfo.getBaseUri());
            thingBeans.add(thingBean);
        }
        return thingBeans;
    }

    private Channel findChannel(String channelId, Thing thing) {
        for (Channel channel : thing.getChannels()) {
            if (channel.getUID().getId().equals(channelId)) {
                return channel;
            }
        }
        return null;
    }

    private void unlinkChannelIfAlreadyLinked(ChannelUID channelUID) {
        Collection<ItemChannelLink> links = managedItemChannelLinkProvider.getAll();
        for (ItemChannelLink link : links) {
            if (link.getUID().equals(channelUID)) {
                logger.debug(
                        "Channel '{}' is already linked to item '{}' and will be unlinked before it will be linked to the new item.",
                        channelUID, link.getItemName());
                managedItemChannelLinkProvider.remove(link.getID());
            }
        }
    }

    public static Configuration getConfiguration(ThingDTO thingBean) {
        Configuration configuration = new Configuration();

        Map<String, Object> convertDoublesToBigDecimal = ConfigUtil.normalizeTypes(thingBean.configuration);
        configuration.setProperties(convertDoublesToBigDecimal);

        return configuration;
    }

    public static void updateConfiguration(Thing thing, Configuration configuration) {
        for (String parameterName : configuration.keySet()) {
            thing.getConfiguration().put(parameterName, configuration.get(parameterName));
        }
    }

}<|MERGE_RESOLUTION|>--- conflicted
+++ resolved
@@ -74,7 +74,7 @@
  * @author Jörg Plewe - refactoring, error handling
  */
 @Path(ThingResource.PATH_THINGS)
-@Api
+@Api(value = ThingResource.PATH_THINGS)
 public class ThingResource implements RESTResource {
 
     private final Logger logger = LoggerFactory.getLogger(ThingResource.class);
@@ -380,12 +380,7 @@
 
         // only move on if Thing is known to be managed, so it can get updated
         try {
-<<<<<<< HEAD
-            thingRegistry.updateConfiguration(new ThingUID(thingUID),
-                    ConfigUtil.normalizeTypes(configurationParameters));
-=======
-            thingRegistry.updateConfiguration(thingUIDObject, convertDoublesToBigDecimal(configurationParameters));
->>>>>>> 91e5bc73
+            thingRegistry.updateConfiguration(thingUIDObject, ConfigUtil.normalizeTypes(configurationParameters));
         } catch (ConfigValidationException ex) {
             logger.debug("Config description validation exception occured for thingUID " + thingUID,
                     ex.getValidationMessages());
